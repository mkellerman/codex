--- conflicted
+++ resolved
@@ -95,10 +95,7 @@
 use crate::streaming::controller::StreamController;
 use std::path::Path;
 
-<<<<<<< HEAD
-=======
 use chrono::Local;
->>>>>>> d1ed3a4c
 use codex_common::approval_presets::ApprovalPreset;
 use codex_common::approval_presets::builtin_approval_presets;
 use codex_common::model_presets::ModelPreset;
@@ -146,7 +143,6 @@
 
         let mut warnings = Vec::new();
 
-<<<<<<< HEAD
         let mut highest_secondary: Option<f64> = None;
         while self.secondary_index < RATE_LIMIT_WARNING_THRESHOLDS.len()
             && secondary_used_percent >= RATE_LIMIT_WARNING_THRESHOLDS[self.secondary_index]
@@ -171,7 +167,7 @@
             warnings.push(format!(
                 "Heads up, you've used over {threshold:.0}% of your 5h limit. Run /status for a breakdown."
             ));
-=======
+
         if let Some(secondary_used_percent) = secondary_used_percent {
             let mut highest_secondary: Option<f64> = None;
             while self.secondary_index < RATE_LIMIT_WARNING_THRESHOLDS.len()
@@ -200,7 +196,7 @@
                     "Heads up, you've used over {threshold:.0}% of your 5h limit. Run /status for a breakdown."
                 ));
             }
->>>>>>> d1ed3a4c
+
         }
 
         warnings
@@ -256,12 +252,9 @@
     // List of ghost commits corresponding to each turn.
     ghost_snapshots: Vec<GhostCommit>,
     ghost_snapshots_disabled: bool,
-<<<<<<< HEAD
     // Optional decorations provided by shims (header lines, status line)
     shim_header_lines: Vec<ratatui::text::Line<'static>>,
     shim_status_line: Option<ratatui::text::Line<'static>>,
-=======
->>>>>>> d1ed3a4c
 }
 
 // Header placement toggling removed; header remains vanilla (no sticky header rendering).
@@ -914,11 +907,8 @@
             is_review_mode: false,
             ghost_snapshots: Vec::new(),
             ghost_snapshots_disabled: true,
-<<<<<<< HEAD
             shim_header_lines: Vec::new(),
             shim_status_line: None,
-=======
->>>>>>> d1ed3a4c
         }
     }
 
@@ -980,11 +970,8 @@
             is_review_mode: false,
             ghost_snapshots: Vec::new(),
             ghost_snapshots_disabled: true,
-<<<<<<< HEAD
             shim_header_lines: Vec::new(),
             shim_status_line: None,
-=======
->>>>>>> d1ed3a4c
         }
     }
 
@@ -1278,11 +1265,6 @@
         }
     }
 
-<<<<<<< HEAD
-    // summarize_title_short removed.
-
-=======
->>>>>>> d1ed3a4c
     fn capture_ghost_snapshot(&mut self) {
         if self.ghost_snapshots_disabled {
             return;
