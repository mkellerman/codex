use std::collections::HashMap;

use strum::IntoEnumIterator;
use strum_macros::AsRefStr; // derive macro
use strum_macros::EnumIter;
use strum_macros::EnumString;
use strum_macros::IntoStaticStr;

/// Commands that can be invoked by starting a message with a leading slash.
#[derive(
    Debug, Clone, Copy, PartialEq, Eq, Hash, EnumString, EnumIter, AsRefStr, IntoStaticStr,
)]
#[strum(serialize_all = "kebab-case")]
pub enum SlashCommand {
    New,
    ToggleMouseMode,
    /// Launch the external editor to edit the current prompt draft.
    EditPrompt,
    Quit,
    /// Add a dynamic mount (host path → container path).
    MountAdd,
    /// Remove a dynamic mount by container path.
    MountRemove,
<<<<<<< HEAD
    /// Inspect sandbox and container environment (mounts, permissions, network).
    InspectEnv,
=======
    /// Prompt to run a shell command in the container.
    Shell,
>>>>>>> da1df276
}

impl SlashCommand {
    /// User-visible description shown in the popup.
    pub fn description(self) -> &'static str {
        match self {
            SlashCommand::New => "Start a new chat.",
            SlashCommand::ToggleMouseMode =>
                "Toggle mouse mode (enable for scrolling, disable for text selection)",
            SlashCommand::EditPrompt =>
                "Open external editor to edit the current prompt.",
            SlashCommand::Quit => "Exit the application.",
<<<<<<< HEAD
            SlashCommand::MountAdd => "Add a mount: host path → container path.",
            SlashCommand::MountRemove => "Remove a mount by container path.",
            SlashCommand::InspectEnv => "Inspect sandbox and container environment (mounts, permissions, network)",
=======
        SlashCommand::MountAdd => "Add a mount: host path → container path.",
        SlashCommand::MountRemove => "Remove a mount by container path.",
            SlashCommand::Shell => "Run a shell command in the container.",
>>>>>>> da1df276
        }
    }

    /// Command string without the leading '/'. Provided for compatibility with
    /// existing code that expects a method named `command()`.
    pub fn command(self) -> &'static str {
        self.into()
    }
}

/// Return all built-in commands in a HashMap keyed by their command string.
pub fn built_in_slash_commands() -> HashMap<&'static str, SlashCommand> {
    SlashCommand::iter().map(|c| (c.command(), c)).collect()
}

#[cfg(test)]
mod tests {
    use super::*;

    #[test]
    fn built_in_includes_inspect_env() {
        let commands = built_in_slash_commands();
        assert_eq!(commands.get("inspect-env"), Some(&SlashCommand::InspectEnv));
    }

    #[test]
    fn inspect_env_description_contains_keyword() {
        let desc = SlashCommand::InspectEnv.description();
        assert!(desc.contains("sandbox"), "description was: {}", desc);
    }
}<|MERGE_RESOLUTION|>--- conflicted
+++ resolved
@@ -21,13 +21,10 @@
     MountAdd,
     /// Remove a dynamic mount by container path.
     MountRemove,
-<<<<<<< HEAD
     /// Inspect sandbox and container environment (mounts, permissions, network).
     InspectEnv,
-=======
     /// Prompt to run a shell command in the container.
     Shell,
->>>>>>> da1df276
 }
 
 impl SlashCommand {
@@ -39,16 +36,11 @@
                 "Toggle mouse mode (enable for scrolling, disable for text selection)",
             SlashCommand::EditPrompt =>
                 "Open external editor to edit the current prompt.",
-            SlashCommand::Quit => "Exit the application.",
-<<<<<<< HEAD
             SlashCommand::MountAdd => "Add a mount: host path → container path.",
             SlashCommand::MountRemove => "Remove a mount by container path.",
             SlashCommand::InspectEnv => "Inspect sandbox and container environment (mounts, permissions, network)",
-=======
-        SlashCommand::MountAdd => "Add a mount: host path → container path.",
-        SlashCommand::MountRemove => "Remove a mount by container path.",
             SlashCommand::Shell => "Run a shell command in the container.",
->>>>>>> da1df276
+            SlashCommand::Quit => "Quit",
         }
     }
 
