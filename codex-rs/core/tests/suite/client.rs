use codex_core::CodexAuth;
use codex_core::ContentItem;
use codex_core::ConversationManager;
use codex_core::LocalShellAction;
use codex_core::LocalShellExecAction;
use codex_core::LocalShellStatus;
use codex_core::ModelClient;
use codex_core::ModelProviderInfo;
use codex_core::NewConversation;
use codex_core::Prompt;
use codex_core::ReasoningItemContent;
use codex_core::ResponseEvent;
use codex_core::ResponseItem;
use codex_core::WireApi;
use codex_core::built_in_model_providers;
use codex_core::protocol::EventMsg;
use codex_core::protocol::InputItem;
use codex_core::protocol::Op;
<<<<<<< HEAD
use codex_core::skip_if_no_network;
=======
>>>>>>> dd567506
use codex_protocol::mcp_protocol::ConversationId;
use codex_protocol::models::ReasoningItemReasoningSummary;
use codex_protocol::models::WebSearchAction;
use core_test_support::load_default_config_for_test;
use core_test_support::load_sse_fixture_with_id;
use core_test_support::non_sandbox_test;
use core_test_support::responses;
use core_test_support::wait_for_event;
use futures::StreamExt;
use serde_json::json;
use std::io::Write;
use std::sync::Arc;
use tempfile::TempDir;
use uuid::Uuid;
use wiremock::Mock;
use wiremock::MockServer;
use wiremock::ResponseTemplate;
use wiremock::matchers::header_regex;
use wiremock::matchers::method;
use wiremock::matchers::path;
use wiremock::matchers::query_param;

/// Build minimal SSE stream with completed marker using the JSON fixture.
fn sse_completed(id: &str) -> String {
    load_sse_fixture_with_id("tests/fixtures/completed_template.json", id)
}

#[expect(clippy::unwrap_used)]
fn assert_message_role(request_body: &serde_json::Value, role: &str) {
    assert_eq!(request_body["role"].as_str().unwrap(), role);
}

#[expect(clippy::expect_used)]
fn assert_message_starts_with(request_body: &serde_json::Value, text: &str) {
    let content = request_body["content"][0]["text"]
        .as_str()
        .expect("invalid message content");

    assert!(
        content.starts_with(text),
        "expected message content '{content}' to start with '{text}'"
    );
}

#[expect(clippy::expect_used)]
fn assert_message_ends_with(request_body: &serde_json::Value, text: &str) {
    let content = request_body["content"][0]["text"]
        .as_str()
        .expect("invalid message content");

    assert!(
        content.ends_with(text),
        "expected message content '{content}' to end with '{text}'"
    );
}

/// Writes an `auth.json` into the provided `codex_home` with the specified parameters.
/// Returns the fake JWT string written to `tokens.id_token`.
#[expect(clippy::unwrap_used)]
fn write_auth_json(
    codex_home: &TempDir,
    openai_api_key: Option<&str>,
    chatgpt_plan_type: &str,
    access_token: &str,
    account_id: Option<&str>,
) -> String {
    use base64::Engine as _;

    let header = json!({ "alg": "none", "typ": "JWT" });
    let payload = json!({
        "email": "user@example.com",
        "https://api.openai.com/auth": {
            "chatgpt_plan_type": chatgpt_plan_type,
            "chatgpt_account_id": account_id.unwrap_or("acc-123")
        }
    });

    let b64 = |b: &[u8]| base64::engine::general_purpose::URL_SAFE_NO_PAD.encode(b);
    let header_b64 = b64(&serde_json::to_vec(&header).unwrap());
    let payload_b64 = b64(&serde_json::to_vec(&payload).unwrap());
    let signature_b64 = b64(b"sig");
    let fake_jwt = format!("{header_b64}.{payload_b64}.{signature_b64}");

    let mut tokens = json!({
        "id_token": fake_jwt,
        "access_token": access_token,
        "refresh_token": "refresh-test",
    });
    if let Some(acc) = account_id {
        tokens["account_id"] = json!(acc);
    }

    let auth_json = json!({
        "OPENAI_API_KEY": openai_api_key,
        "tokens": tokens,
        // RFC3339 datetime; value doesn't matter for these tests
        "last_refresh": chrono::Utc::now(),
    });

    std::fs::write(
        codex_home.path().join("auth.json"),
        serde_json::to_string_pretty(&auth_json).unwrap(),
    )
    .unwrap();

    fake_jwt
}

#[tokio::test(flavor = "multi_thread", worker_threads = 2)]
async fn resume_includes_initial_messages_and_sends_prior_items() {
<<<<<<< HEAD
    skip_if_no_network!();
=======
    non_sandbox_test!();
>>>>>>> dd567506

    // Create a fake rollout session file with prior user + system + assistant messages.
    let tmpdir = TempDir::new().unwrap();
    let session_path = tmpdir.path().join("resume-session.jsonl");
    let mut f = std::fs::File::create(&session_path).unwrap();
    let convo_id = Uuid::new_v4();
    writeln!(
        f,
        "{}",
        json!({
            "timestamp": "2024-01-01T00:00:00.000Z",
            "type": "session_meta",
            "payload": {
                "id": convo_id,
                "timestamp": "2024-01-01T00:00:00Z",
                "instructions": "be nice",
                "cwd": ".",
                "originator": "test_originator",
                "cli_version": "test_version"
            }
        })
    )
    .unwrap();

    // Prior item: user message (should be delivered)
    let prior_user = codex_protocol::models::ResponseItem::Message {
        id: None,
        role: "user".to_string(),
        content: vec![codex_protocol::models::ContentItem::InputText {
            text: "resumed user message".to_string(),
        }],
    };
    let prior_user_json = serde_json::to_value(&prior_user).unwrap();
    writeln!(
        f,
        "{}",
        json!({
            "timestamp": "2024-01-01T00:00:01.000Z",
            "type": "response_item",
            "payload": prior_user_json
        })
    )
    .unwrap();

    // Prior item: system message (excluded from API history)
    let prior_system = codex_protocol::models::ResponseItem::Message {
        id: None,
        role: "system".to_string(),
        content: vec![codex_protocol::models::ContentItem::OutputText {
            text: "resumed system instruction".to_string(),
        }],
    };
    let prior_system_json = serde_json::to_value(&prior_system).unwrap();
    writeln!(
        f,
        "{}",
        json!({
            "timestamp": "2024-01-01T00:00:02.000Z",
            "type": "response_item",
            "payload": prior_system_json
        })
    )
    .unwrap();

    // Prior item: assistant message
    let prior_item = codex_protocol::models::ResponseItem::Message {
        id: None,
        role: "assistant".to_string(),
        content: vec![codex_protocol::models::ContentItem::OutputText {
            text: "resumed assistant message".to_string(),
        }],
    };
    let prior_item_json = serde_json::to_value(&prior_item).unwrap();
    writeln!(
        f,
        "{}",
        json!({
            "timestamp": "2024-01-01T00:00:03.000Z",
            "type": "response_item",
            "payload": prior_item_json
        })
    )
    .unwrap();
    drop(f);

    // Mock server that will receive the resumed request
    let server = MockServer::start().await;
    let first = ResponseTemplate::new(200)
        .insert_header("content-type", "text/event-stream")
        .set_body_raw(sse_completed("resp1"), "text/event-stream");
    Mock::given(method("POST"))
        .and(path("/v1/responses"))
        .respond_with(first)
        .expect(1)
        .mount(&server)
        .await;

    // Configure Codex to resume from our file
    let model_provider = ModelProviderInfo {
        base_url: Some(format!("{}/v1", server.uri())),
        ..built_in_model_providers()["openai"].clone()
    };
    let codex_home = TempDir::new().unwrap();
    let mut config = load_default_config_for_test(&codex_home);
    config.model_provider = model_provider;
    // Also configure user instructions to ensure they are NOT delivered on resume.
    config.user_instructions = Some("be nice".to_string());

    let conversation_manager =
        ConversationManager::with_auth(CodexAuth::from_api_key("Test API Key"));
    let auth_manager =
        codex_core::AuthManager::from_auth_for_testing(CodexAuth::from_api_key("Test API Key"));
    let NewConversation {
        conversation: codex,
        session_configured,
        ..
    } = conversation_manager
        .resume_conversation_from_rollout(config, session_path.clone(), auth_manager)
        .await
        .expect("resume conversation");

    // 1) Assert initial_messages only includes existing EventMsg entries; response items are not converted
    let initial_msgs = session_configured
        .initial_messages
        .clone()
        .expect("expected initial messages option for resumed session");
    let initial_json = serde_json::to_value(&initial_msgs).unwrap();
    let expected_initial_json = json!([]);
    assert_eq!(initial_json, expected_initial_json);

    // 2) Submit new input; the request body must include the prior item followed by the new user input.
    codex
        .submit(Op::UserInput {
            items: vec![InputItem::Text {
                text: "hello".into(),
            }],
        })
        .await
        .unwrap();
    wait_for_event(&codex, |ev| matches!(ev, EventMsg::TaskComplete(_))).await;

    let request = &server.received_requests().await.unwrap()[0];
    let request_body = request.body_json::<serde_json::Value>().unwrap();
    let expected_input = json!([
        {
            "type": "message",
            "role": "user",
            "content": [{ "type": "input_text", "text": "resumed user message" }]
        },
        {
            "type": "message",
            "role": "assistant",
            "content": [{ "type": "output_text", "text": "resumed assistant message" }]
        },
        {
            "type": "message",
            "role": "user",
            "content": [{ "type": "input_text", "text": "hello" }]
        }
    ]);
    assert_eq!(request_body["input"], expected_input);
}

#[tokio::test(flavor = "multi_thread", worker_threads = 2)]
async fn includes_conversation_id_and_model_headers_in_request() {
<<<<<<< HEAD
    skip_if_no_network!();
=======
    non_sandbox_test!();
>>>>>>> dd567506

    // Mock server
    let server = MockServer::start().await;

    // First request – must NOT include `previous_response_id`.
    let first = ResponseTemplate::new(200)
        .insert_header("content-type", "text/event-stream")
        .set_body_raw(sse_completed("resp1"), "text/event-stream");

    Mock::given(method("POST"))
        .and(path("/v1/responses"))
        .respond_with(first)
        .expect(1)
        .mount(&server)
        .await;

    let model_provider = ModelProviderInfo {
        base_url: Some(format!("{}/v1", server.uri())),
        ..built_in_model_providers()["openai"].clone()
    };

    // Init session
    let codex_home = TempDir::new().unwrap();
    let mut config = load_default_config_for_test(&codex_home);
    config.model_provider = model_provider;

    let conversation_manager =
        ConversationManager::with_auth(CodexAuth::from_api_key("Test API Key"));
    let NewConversation {
        conversation: codex,
        conversation_id,
        session_configured: _,
    } = conversation_manager
        .new_conversation(config)
        .await
        .expect("create new conversation");

    codex
        .submit(Op::UserInput {
            items: vec![InputItem::Text {
                text: "hello".into(),
            }],
        })
        .await
        .unwrap();

    wait_for_event(&codex, |ev| matches!(ev, EventMsg::TaskComplete(_))).await;

    // get request from the server
    let request = &server.received_requests().await.unwrap()[0];
    let request_conversation_id = request.headers.get("conversation_id").unwrap();
    let request_authorization = request.headers.get("authorization").unwrap();
    let request_originator = request.headers.get("originator").unwrap();

    assert_eq!(
        request_conversation_id.to_str().unwrap(),
        conversation_id.to_string()
    );
    assert_eq!(request_originator.to_str().unwrap(), "codex_cli_rs");
    assert_eq!(
        request_authorization.to_str().unwrap(),
        "Bearer Test API Key"
    );
}

#[tokio::test(flavor = "multi_thread", worker_threads = 2)]
async fn includes_base_instructions_override_in_request() {
    skip_if_no_network!();
    // Mock server
    let server = MockServer::start().await;

    // First request – must NOT include `previous_response_id`.
    let first = ResponseTemplate::new(200)
        .insert_header("content-type", "text/event-stream")
        .set_body_raw(sse_completed("resp1"), "text/event-stream");

    Mock::given(method("POST"))
        .and(path("/v1/responses"))
        .respond_with(first)
        .expect(1)
        .mount(&server)
        .await;

    let model_provider = ModelProviderInfo {
        base_url: Some(format!("{}/v1", server.uri())),
        ..built_in_model_providers()["openai"].clone()
    };
    let codex_home = TempDir::new().unwrap();
    let mut config = load_default_config_for_test(&codex_home);

    config.base_instructions = Some("test instructions".to_string());
    config.model_provider = model_provider;

    let conversation_manager =
        ConversationManager::with_auth(CodexAuth::from_api_key("Test API Key"));
    let codex = conversation_manager
        .new_conversation(config)
        .await
        .expect("create new conversation")
        .conversation;

    codex
        .submit(Op::UserInput {
            items: vec![InputItem::Text {
                text: "hello".into(),
            }],
        })
        .await
        .unwrap();

    wait_for_event(&codex, |ev| matches!(ev, EventMsg::TaskComplete(_))).await;

    let request = &server.received_requests().await.unwrap()[0];
    let request_body = request.body_json::<serde_json::Value>().unwrap();

    assert!(
        request_body["instructions"]
            .as_str()
            .unwrap()
            .contains("test instructions")
    );
}

#[tokio::test(flavor = "multi_thread", worker_threads = 2)]
async fn chatgpt_auth_sends_correct_request() {
<<<<<<< HEAD
    skip_if_no_network!();
=======
    non_sandbox_test!();
>>>>>>> dd567506

    // Mock server
    let server = MockServer::start().await;

    // First request – must NOT include `previous_response_id`.
    let first = ResponseTemplate::new(200)
        .insert_header("content-type", "text/event-stream")
        .set_body_raw(sse_completed("resp1"), "text/event-stream");

    Mock::given(method("POST"))
        .and(path("/api/codex/responses"))
        .respond_with(first)
        .expect(1)
        .mount(&server)
        .await;

    let model_provider = ModelProviderInfo {
        base_url: Some(format!("{}/api/codex", server.uri())),
        ..built_in_model_providers()["openai"].clone()
    };

    // Init session
    let codex_home = TempDir::new().unwrap();
    let mut config = load_default_config_for_test(&codex_home);
    config.model_provider = model_provider;
    let conversation_manager = ConversationManager::with_auth(create_dummy_codex_auth());
    let NewConversation {
        conversation: codex,
        conversation_id,
        session_configured: _,
    } = conversation_manager
        .new_conversation(config)
        .await
        .expect("create new conversation");

    codex
        .submit(Op::UserInput {
            items: vec![InputItem::Text {
                text: "hello".into(),
            }],
        })
        .await
        .unwrap();

    wait_for_event(&codex, |ev| matches!(ev, EventMsg::TaskComplete(_))).await;

    // get request from the server
    let request = &server.received_requests().await.unwrap()[0];
    let request_conversation_id = request.headers.get("conversation_id").unwrap();
    let request_authorization = request.headers.get("authorization").unwrap();
    let request_originator = request.headers.get("originator").unwrap();
    let request_chatgpt_account_id = request.headers.get("chatgpt-account-id").unwrap();
    let request_body = request.body_json::<serde_json::Value>().unwrap();

    assert_eq!(
        request_conversation_id.to_str().unwrap(),
        conversation_id.to_string()
    );
    assert_eq!(request_originator.to_str().unwrap(), "codex_cli_rs");
    assert_eq!(
        request_authorization.to_str().unwrap(),
        "Bearer Access Token"
    );
    assert_eq!(request_chatgpt_account_id.to_str().unwrap(), "account_id");
    assert!(request_body["stream"].as_bool().unwrap());
    assert_eq!(
        request_body["include"][0].as_str().unwrap(),
        "reasoning.encrypted_content"
    );
}

#[tokio::test(flavor = "multi_thread", worker_threads = 2)]
async fn prefers_apikey_when_config_prefers_apikey_even_with_chatgpt_tokens() {
<<<<<<< HEAD
    skip_if_no_network!();
=======
    non_sandbox_test!();
>>>>>>> dd567506

    // Mock server
    let server = MockServer::start().await;

    let first = ResponseTemplate::new(200)
        .insert_header("content-type", "text/event-stream")
        .set_body_raw(sse_completed("resp1"), "text/event-stream");

    // Expect API key header, no ChatGPT account header required.
    Mock::given(method("POST"))
        .and(path("/v1/responses"))
        .and(header_regex("Authorization", r"Bearer sk-test-key"))
        .respond_with(first)
        .expect(1)
        .mount(&server)
        .await;

    let model_provider = ModelProviderInfo {
        base_url: Some(format!("{}/v1", server.uri())),
        ..built_in_model_providers()["openai"].clone()
    };

    // Init session
    let codex_home = TempDir::new().unwrap();
    // Write auth.json that contains both API key and ChatGPT tokens for a plan that should prefer ChatGPT,
    // but config will force API key preference.
    let _jwt = write_auth_json(
        &codex_home,
        Some("sk-test-key"),
        "pro",
        "Access-123",
        Some("acc-123"),
    );

    let mut config = load_default_config_for_test(&codex_home);
    config.model_provider = model_provider;

    let auth_manager = match CodexAuth::from_codex_home(codex_home.path()) {
        Ok(Some(auth)) => codex_core::AuthManager::from_auth_for_testing(auth),
        Ok(None) => panic!("No CodexAuth found in codex_home"),
        Err(e) => panic!("Failed to load CodexAuth: {e}"),
    };
    let conversation_manager = ConversationManager::new(auth_manager);
    let NewConversation {
        conversation: codex,
        ..
    } = conversation_manager
        .new_conversation(config)
        .await
        .expect("create new conversation");

    codex
        .submit(Op::UserInput {
            items: vec![InputItem::Text {
                text: "hello".into(),
            }],
        })
        .await
        .unwrap();

    wait_for_event(&codex, |ev| matches!(ev, EventMsg::TaskComplete(_))).await;
}

#[tokio::test(flavor = "multi_thread", worker_threads = 2)]
async fn includes_user_instructions_message_in_request() {
    skip_if_no_network!();
    let server = MockServer::start().await;

    let first = ResponseTemplate::new(200)
        .insert_header("content-type", "text/event-stream")
        .set_body_raw(sse_completed("resp1"), "text/event-stream");

    Mock::given(method("POST"))
        .and(path("/v1/responses"))
        .respond_with(first)
        .expect(1)
        .mount(&server)
        .await;

    let model_provider = ModelProviderInfo {
        base_url: Some(format!("{}/v1", server.uri())),
        ..built_in_model_providers()["openai"].clone()
    };

    let codex_home = TempDir::new().unwrap();
    let mut config = load_default_config_for_test(&codex_home);
    config.model_provider = model_provider;
    config.user_instructions = Some("be nice".to_string());

    let conversation_manager =
        ConversationManager::with_auth(CodexAuth::from_api_key("Test API Key"));
    let codex = conversation_manager
        .new_conversation(config)
        .await
        .expect("create new conversation")
        .conversation;

    codex
        .submit(Op::UserInput {
            items: vec![InputItem::Text {
                text: "hello".into(),
            }],
        })
        .await
        .unwrap();

    wait_for_event(&codex, |ev| matches!(ev, EventMsg::TaskComplete(_))).await;

    let request = &server.received_requests().await.unwrap()[0];
    let request_body = request.body_json::<serde_json::Value>().unwrap();

    assert!(
        !request_body["instructions"]
            .as_str()
            .unwrap()
            .contains("be nice")
    );
    assert_message_role(&request_body["input"][0], "user");
    assert_message_starts_with(&request_body["input"][0], "<user_instructions>");
    assert_message_ends_with(&request_body["input"][0], "</user_instructions>");
    assert_message_role(&request_body["input"][1], "user");
    assert_message_starts_with(&request_body["input"][1], "<environment_context>");
    assert_message_ends_with(&request_body["input"][1], "</environment_context>");
}

#[tokio::test(flavor = "multi_thread", worker_threads = 2)]
async fn azure_responses_request_includes_store_and_reasoning_ids() {
<<<<<<< HEAD
    skip_if_no_network!();
=======
    non_sandbox_test!();
>>>>>>> dd567506

    let server = MockServer::start().await;

    let sse_body = concat!(
        "data: {\"type\":\"response.created\",\"response\":{}}\n\n",
        "data: {\"type\":\"response.completed\",\"response\":{\"id\":\"resp_1\"}}\n\n",
    );

    let template = ResponseTemplate::new(200)
        .insert_header("content-type", "text/event-stream")
        .set_body_raw(sse_body, "text/event-stream");

    Mock::given(method("POST"))
        .and(path("/openai/responses"))
        .respond_with(template)
        .expect(1)
        .mount(&server)
        .await;

    let provider = ModelProviderInfo {
        name: "azure".into(),
        base_url: Some(format!("{}/openai", server.uri())),
        env_key: None,
        env_key_instructions: None,
        wire_api: WireApi::Responses,
        query_params: None,
        http_headers: None,
        env_http_headers: None,
        request_max_retries: Some(0),
        stream_max_retries: Some(0),
        stream_idle_timeout_ms: Some(5_000),
        requires_openai_auth: false,
    };

    let codex_home = TempDir::new().unwrap();
    let mut config = load_default_config_for_test(&codex_home);
    config.model_provider_id = provider.name.clone();
    config.model_provider = provider.clone();
    let effort = config.model_reasoning_effort;
    let summary = config.model_reasoning_summary;
    let config = Arc::new(config);

    let client = ModelClient::new(
        Arc::clone(&config),
        None,
        provider,
        effort,
        summary,
        ConversationId::new(),
    );

    let mut prompt = Prompt::default();
    prompt.input.push(ResponseItem::Reasoning {
        id: "reasoning-id".into(),
        summary: vec![ReasoningItemReasoningSummary::SummaryText {
            text: "summary".into(),
        }],
        content: Some(vec![ReasoningItemContent::ReasoningText {
            text: "content".into(),
        }]),
        encrypted_content: None,
    });
    prompt.input.push(ResponseItem::Message {
        id: Some("message-id".into()),
        role: "assistant".into(),
        content: vec![ContentItem::OutputText {
            text: "message".into(),
        }],
    });
    prompt.input.push(ResponseItem::WebSearchCall {
        id: Some("web-search-id".into()),
        status: Some("completed".into()),
        action: WebSearchAction::Search {
            query: "weather".into(),
        },
    });
    prompt.input.push(ResponseItem::FunctionCall {
        id: Some("function-id".into()),
        name: "do_thing".into(),
        arguments: "{}".into(),
        call_id: "function-call-id".into(),
    });
    prompt.input.push(ResponseItem::LocalShellCall {
        id: Some("local-shell-id".into()),
        call_id: Some("local-shell-call-id".into()),
        status: LocalShellStatus::Completed,
        action: LocalShellAction::Exec(LocalShellExecAction {
            command: vec!["echo".into(), "hello".into()],
            timeout_ms: None,
            working_directory: None,
            env: None,
            user: None,
        }),
    });
    prompt.input.push(ResponseItem::CustomToolCall {
        id: Some("custom-tool-id".into()),
        status: Some("completed".into()),
        call_id: "custom-tool-call-id".into(),
        name: "custom_tool".into(),
        input: "{}".into(),
    });

    let mut stream = client
        .stream(&prompt)
        .await
        .expect("responses stream to start");

    while let Some(event) = stream.next().await {
        if let Ok(ResponseEvent::Completed { .. }) = event {
            break;
        }
    }

    let requests = server
        .received_requests()
        .await
        .expect("mock server collected requests");
    assert_eq!(requests.len(), 1, "expected a single request");
    let body: serde_json::Value = requests[0]
        .body_json()
        .expect("request body to be valid JSON");

    assert_eq!(body["store"], serde_json::Value::Bool(true));
    assert_eq!(body["stream"], serde_json::Value::Bool(true));
    assert_eq!(body["input"].as_array().map(Vec::len), Some(6));
    assert_eq!(body["input"][0]["id"].as_str(), Some("reasoning-id"));
    assert_eq!(body["input"][1]["id"].as_str(), Some("message-id"));
    assert_eq!(body["input"][2]["id"].as_str(), Some("web-search-id"));
    assert_eq!(body["input"][3]["id"].as_str(), Some("function-id"));
    assert_eq!(body["input"][4]["id"].as_str(), Some("local-shell-id"));
    assert_eq!(body["input"][5]["id"].as_str(), Some("custom-tool-id"));
}

#[tokio::test(flavor = "multi_thread", worker_threads = 2)]
async fn token_count_includes_rate_limits_snapshot() {
    let server = MockServer::start().await;

    let sse_body = responses::sse(vec![responses::ev_completed_with_tokens("resp_rate", 123)]);

    let response = ResponseTemplate::new(200)
        .insert_header("content-type", "text/event-stream")
        .insert_header("x-codex-primary-used-percent", "12.5")
        .insert_header("x-codex-secondary-used-percent", "40.0")
        .insert_header("x-codex-primary-over-secondary-limit-percent", "75.0")
        .insert_header("x-codex-primary-window-minutes", "10")
        .insert_header("x-codex-secondary-window-minutes", "60")
        .set_body_raw(sse_body, "text/event-stream");

    Mock::given(method("POST"))
        .and(path("/v1/responses"))
        .respond_with(response)
        .expect(1)
        .mount(&server)
        .await;

    let mut provider = built_in_model_providers()["openai"].clone();
    provider.base_url = Some(format!("{}/v1", server.uri()));

    let home = TempDir::new().unwrap();
    let mut config = load_default_config_for_test(&home);
    config.model_provider = provider;

    let conversation_manager = ConversationManager::with_auth(CodexAuth::from_api_key("test"));
    let codex = conversation_manager
        .new_conversation(config)
        .await
        .expect("create conversation")
        .conversation;

    codex
        .submit(Op::UserInput {
            items: vec![InputItem::Text {
                text: "hello".into(),
            }],
        })
        .await
        .unwrap();

    let token_event = wait_for_event(&codex, |msg| matches!(msg, EventMsg::TokenCount(_))).await;
    let final_payload = match token_event {
        EventMsg::TokenCount(ev) => ev,
        _ => unreachable!(),
    };
    // Assert full JSON for the final token count event (usage + rate limits)
    let final_json = serde_json::to_value(&final_payload).unwrap();
    pretty_assertions::assert_eq!(
        final_json,
        json!({
            "info": {
                "total_token_usage": {
                    "input_tokens": 123,
                    "cached_input_tokens": 0,
                    "output_tokens": 0,
                    "reasoning_output_tokens": 0,
                    "total_tokens": 123
                },
                "last_token_usage": {
                    "input_tokens": 123,
                    "cached_input_tokens": 0,
                    "output_tokens": 0,
                    "reasoning_output_tokens": 0,
                    "total_tokens": 123
                },
                // Default model is gpt-5 in tests → 272000 context window
                "model_context_window": 272000
            },
            "rate_limits": {
                "primary_used_percent": 12.5,
                "secondary_used_percent": 40.0,
                "primary_to_secondary_ratio_percent": 75.0,
                "primary_window_minutes": 10,
                "secondary_window_minutes": 60
            }
        })
    );
    let usage = final_payload
        .info
        .expect("token usage info should be recorded after completion");
    assert_eq!(usage.total_token_usage.total_tokens, 123);
    let final_snapshot = final_payload
        .rate_limits
        .expect("latest rate limit snapshot should be retained");
    assert_eq!(final_snapshot.primary_used_percent, 12.5);

    wait_for_event(&codex, |msg| matches!(msg, EventMsg::TaskComplete(_))).await;
}

#[tokio::test(flavor = "multi_thread", worker_threads = 2)]
async fn azure_overrides_assign_properties_used_for_responses_url() {
    skip_if_no_network!();
    let existing_env_var_with_random_value = if cfg!(windows) { "USERNAME" } else { "USER" };

    // Mock server
    let server = MockServer::start().await;

    // First request – must NOT include `previous_response_id`.
    let first = ResponseTemplate::new(200)
        .insert_header("content-type", "text/event-stream")
        .set_body_raw(sse_completed("resp1"), "text/event-stream");

    // Expect POST to /openai/responses with api-version query param
    Mock::given(method("POST"))
        .and(path("/openai/responses"))
        .and(query_param("api-version", "2025-04-01-preview"))
        .and(header_regex("Custom-Header", "Value"))
        .and(header_regex(
            "Authorization",
            format!(
                "Bearer {}",
                std::env::var(existing_env_var_with_random_value).unwrap()
            )
            .as_str(),
        ))
        .respond_with(first)
        .expect(1)
        .mount(&server)
        .await;

    let provider = ModelProviderInfo {
        name: "custom".to_string(),
        base_url: Some(format!("{}/openai", server.uri())),
        // Reuse the existing environment variable to avoid using unsafe code
        env_key: Some(existing_env_var_with_random_value.to_string()),
        query_params: Some(std::collections::HashMap::from([(
            "api-version".to_string(),
            "2025-04-01-preview".to_string(),
        )])),
        env_key_instructions: None,
        wire_api: WireApi::Responses,
        http_headers: Some(std::collections::HashMap::from([(
            "Custom-Header".to_string(),
            "Value".to_string(),
        )])),
        env_http_headers: None,
        request_max_retries: None,
        stream_max_retries: None,
        stream_idle_timeout_ms: None,
        requires_openai_auth: false,
    };

    // Init session
    let codex_home = TempDir::new().unwrap();
    let mut config = load_default_config_for_test(&codex_home);
    config.model_provider = provider;

    let conversation_manager = ConversationManager::with_auth(create_dummy_codex_auth());
    let codex = conversation_manager
        .new_conversation(config)
        .await
        .expect("create new conversation")
        .conversation;

    codex
        .submit(Op::UserInput {
            items: vec![InputItem::Text {
                text: "hello".into(),
            }],
        })
        .await
        .unwrap();

    wait_for_event(&codex, |ev| matches!(ev, EventMsg::TaskComplete(_))).await;
}

#[tokio::test(flavor = "multi_thread", worker_threads = 2)]
async fn env_var_overrides_loaded_auth() {
    skip_if_no_network!();
    let existing_env_var_with_random_value = if cfg!(windows) { "USERNAME" } else { "USER" };

    // Mock server
    let server = MockServer::start().await;

    // First request – must NOT include `previous_response_id`.
    let first = ResponseTemplate::new(200)
        .insert_header("content-type", "text/event-stream")
        .set_body_raw(sse_completed("resp1"), "text/event-stream");

    // Expect POST to /openai/responses with api-version query param
    Mock::given(method("POST"))
        .and(path("/openai/responses"))
        .and(query_param("api-version", "2025-04-01-preview"))
        .and(header_regex("Custom-Header", "Value"))
        .and(header_regex(
            "Authorization",
            format!(
                "Bearer {}",
                std::env::var(existing_env_var_with_random_value).unwrap()
            )
            .as_str(),
        ))
        .respond_with(first)
        .expect(1)
        .mount(&server)
        .await;

    let provider = ModelProviderInfo {
        name: "custom".to_string(),
        base_url: Some(format!("{}/openai", server.uri())),
        // Reuse the existing environment variable to avoid using unsafe code
        env_key: Some(existing_env_var_with_random_value.to_string()),
        query_params: Some(std::collections::HashMap::from([(
            "api-version".to_string(),
            "2025-04-01-preview".to_string(),
        )])),
        env_key_instructions: None,
        wire_api: WireApi::Responses,
        http_headers: Some(std::collections::HashMap::from([(
            "Custom-Header".to_string(),
            "Value".to_string(),
        )])),
        env_http_headers: None,
        request_max_retries: None,
        stream_max_retries: None,
        stream_idle_timeout_ms: None,
        requires_openai_auth: false,
    };

    // Init session
    let codex_home = TempDir::new().unwrap();
    let mut config = load_default_config_for_test(&codex_home);
    config.model_provider = provider;

    let conversation_manager = ConversationManager::with_auth(create_dummy_codex_auth());
    let codex = conversation_manager
        .new_conversation(config)
        .await
        .expect("create new conversation")
        .conversation;

    codex
        .submit(Op::UserInput {
            items: vec![InputItem::Text {
                text: "hello".into(),
            }],
        })
        .await
        .unwrap();

    wait_for_event(&codex, |ev| matches!(ev, EventMsg::TaskComplete(_))).await;
}

fn create_dummy_codex_auth() -> CodexAuth {
    CodexAuth::create_dummy_chatgpt_auth_for_testing()
}

/// Scenario:
/// - Turn 1: user sends U1; model streams deltas then a final assistant message A.
/// - Turn 2: user sends U2; model streams a delta then the same final assistant message A.
/// - Turn 3: user sends U3; model responds (same SSE again, not important).
///
/// We assert that the `input` sent on each turn contains the expected conversation history
#[tokio::test(flavor = "multi_thread", worker_threads = 2)]
async fn history_dedupes_streamed_and_final_messages_across_turns() {
    skip_if_no_network!();
    // Skip under Codex sandbox network restrictions (mirrors other tests).
<<<<<<< HEAD
    skip_if_no_network!();
=======
    non_sandbox_test!();
>>>>>>> dd567506

    // Mock server that will receive three sequential requests and return the same SSE stream
    // each time: a few deltas, then a final assistant message, then completed.
    let server = MockServer::start().await;

    // Build a small SSE stream with deltas and a final assistant message.
    // We emit the same body for all 3 turns; ids vary but are unused by assertions.
    let sse_raw = r##"[
        {"type":"response.output_text.delta", "delta":"Hey "},
        {"type":"response.output_text.delta", "delta":"there"},
        {"type":"response.output_text.delta", "delta":"!\n"},
        {"type":"response.output_item.done", "item":{
            "type":"message", "role":"assistant",
            "content":[{"type":"output_text","text":"Hey there!\n"}]
        }},
        {"type":"response.completed", "response": {"id": "__ID__"}}
    ]"##;
    let sse1 = core_test_support::load_sse_fixture_with_id_from_str(sse_raw, "resp1");

    Mock::given(method("POST"))
        .and(path("/v1/responses"))
        .respond_with(
            ResponseTemplate::new(200)
                .insert_header("content-type", "text/event-stream")
                .set_body_raw(sse1.clone(), "text/event-stream"),
        )
        .expect(3) // respond identically to the three sequential turns
        .mount(&server)
        .await;

    // Configure provider to point to mock server (Responses API) and use API key auth.
    let model_provider = ModelProviderInfo {
        base_url: Some(format!("{}/v1", server.uri())),
        ..built_in_model_providers()["openai"].clone()
    };

    // Init session with isolated codex home.
    let codex_home = TempDir::new().unwrap();
    let mut config = load_default_config_for_test(&codex_home);
    config.model_provider = model_provider;

    let conversation_manager =
        ConversationManager::with_auth(CodexAuth::from_api_key("Test API Key"));
    let NewConversation {
        conversation: codex,
        ..
    } = conversation_manager
        .new_conversation(config)
        .await
        .expect("create new conversation");

    // Turn 1: user sends U1; wait for completion.
    codex
        .submit(Op::UserInput {
            items: vec![InputItem::Text { text: "U1".into() }],
        })
        .await
        .unwrap();
    wait_for_event(&codex, |ev| matches!(ev, EventMsg::TaskComplete(_))).await;

    // Turn 2: user sends U2; wait for completion.
    codex
        .submit(Op::UserInput {
            items: vec![InputItem::Text { text: "U2".into() }],
        })
        .await
        .unwrap();
    wait_for_event(&codex, |ev| matches!(ev, EventMsg::TaskComplete(_))).await;

    // Turn 3: user sends U3; wait for completion.
    codex
        .submit(Op::UserInput {
            items: vec![InputItem::Text { text: "U3".into() }],
        })
        .await
        .unwrap();
    wait_for_event(&codex, |ev| matches!(ev, EventMsg::TaskComplete(_))).await;

    // Inspect the three captured requests.
    let requests = server.received_requests().await.unwrap();
    assert_eq!(requests.len(), 3, "expected 3 requests (one per turn)");

    // Replace full-array compare with tail-only raw JSON compare using a single hard-coded value.
    let r3_tail_expected = json!([
        {
            "type": "message",
            "role": "user",
            "content": [{"type":"input_text","text":"U1"}]
        },
        {
            "type": "message",
            "role": "assistant",
            "content": [{"type":"output_text","text":"Hey there!\n"}]
        },
        {
            "type": "message",
            "role": "user",
            "content": [{"type":"input_text","text":"U2"}]
        },
        {
            "type": "message",
            "role": "assistant",
            "content": [{"type":"output_text","text":"Hey there!\n"}]
        },
        {
            "type": "message",
            "role": "user",
            "content": [{"type":"input_text","text":"U3"}]
        }
    ]);

    let r3_input_array = requests[2]
        .body_json::<serde_json::Value>()
        .unwrap()
        .get("input")
        .and_then(|v| v.as_array())
        .cloned()
        .expect("r3 missing input array");
    // skipping earlier context and developer messages
    let tail_len = r3_tail_expected.as_array().unwrap().len();
    let actual_tail = &r3_input_array[r3_input_array.len() - tail_len..];
    assert_eq!(
        serde_json::Value::Array(actual_tail.to_vec()),
        r3_tail_expected,
        "request 3 tail mismatch",
    );
}<|MERGE_RESOLUTION|>--- conflicted
+++ resolved
@@ -16,10 +16,6 @@
 use codex_core::protocol::EventMsg;
 use codex_core::protocol::InputItem;
 use codex_core::protocol::Op;
-<<<<<<< HEAD
-use codex_core::skip_if_no_network;
-=======
->>>>>>> dd567506
 use codex_protocol::mcp_protocol::ConversationId;
 use codex_protocol::models::ReasoningItemReasoningSummary;
 use codex_protocol::models::WebSearchAction;
@@ -130,11 +126,7 @@
 
 #[tokio::test(flavor = "multi_thread", worker_threads = 2)]
 async fn resume_includes_initial_messages_and_sends_prior_items() {
-<<<<<<< HEAD
-    skip_if_no_network!();
-=======
     non_sandbox_test!();
->>>>>>> dd567506
 
     // Create a fake rollout session file with prior user + system + assistant messages.
     let tmpdir = TempDir::new().unwrap();
@@ -300,11 +292,7 @@
 
 #[tokio::test(flavor = "multi_thread", worker_threads = 2)]
 async fn includes_conversation_id_and_model_headers_in_request() {
-<<<<<<< HEAD
-    skip_if_no_network!();
-=======
     non_sandbox_test!();
->>>>>>> dd567506
 
     // Mock server
     let server = MockServer::start().await;
@@ -372,7 +360,7 @@
 
 #[tokio::test(flavor = "multi_thread", worker_threads = 2)]
 async fn includes_base_instructions_override_in_request() {
-    skip_if_no_network!();
+    non_sandbox_test!();
     // Mock server
     let server = MockServer::start().await;
 
@@ -430,11 +418,7 @@
 
 #[tokio::test(flavor = "multi_thread", worker_threads = 2)]
 async fn chatgpt_auth_sends_correct_request() {
-<<<<<<< HEAD
-    skip_if_no_network!();
-=======
     non_sandbox_test!();
->>>>>>> dd567506
 
     // Mock server
     let server = MockServer::start().await;
@@ -508,11 +492,7 @@
 
 #[tokio::test(flavor = "multi_thread", worker_threads = 2)]
 async fn prefers_apikey_when_config_prefers_apikey_even_with_chatgpt_tokens() {
-<<<<<<< HEAD
-    skip_if_no_network!();
-=======
     non_sandbox_test!();
->>>>>>> dd567506
 
     // Mock server
     let server = MockServer::start().await;
@@ -578,7 +558,7 @@
 
 #[tokio::test(flavor = "multi_thread", worker_threads = 2)]
 async fn includes_user_instructions_message_in_request() {
-    skip_if_no_network!();
+    non_sandbox_test!();
     let server = MockServer::start().await;
 
     let first = ResponseTemplate::new(200)
@@ -640,11 +620,7 @@
 
 #[tokio::test(flavor = "multi_thread", worker_threads = 2)]
 async fn azure_responses_request_includes_store_and_reasoning_ids() {
-<<<<<<< HEAD
-    skip_if_no_network!();
-=======
     non_sandbox_test!();
->>>>>>> dd567506
 
     let server = MockServer::start().await;
 
@@ -874,7 +850,7 @@
 
 #[tokio::test(flavor = "multi_thread", worker_threads = 2)]
 async fn azure_overrides_assign_properties_used_for_responses_url() {
-    skip_if_no_network!();
+    non_sandbox_test!();
     let existing_env_var_with_random_value = if cfg!(windows) { "USERNAME" } else { "USER" };
 
     // Mock server
@@ -951,7 +927,7 @@
 
 #[tokio::test(flavor = "multi_thread", worker_threads = 2)]
 async fn env_var_overrides_loaded_auth() {
-    skip_if_no_network!();
+    non_sandbox_test!();
     let existing_env_var_with_random_value = if cfg!(windows) { "USERNAME" } else { "USER" };
 
     // Mock server
@@ -1038,13 +1014,8 @@
 /// We assert that the `input` sent on each turn contains the expected conversation history
 #[tokio::test(flavor = "multi_thread", worker_threads = 2)]
 async fn history_dedupes_streamed_and_final_messages_across_turns() {
-    skip_if_no_network!();
     // Skip under Codex sandbox network restrictions (mirrors other tests).
-<<<<<<< HEAD
-    skip_if_no_network!();
-=======
     non_sandbox_test!();
->>>>>>> dd567506
 
     // Mock server that will receive three sequential requests and return the same SSE stream
     // each time: a few deltas, then a final assistant message, then completed.
