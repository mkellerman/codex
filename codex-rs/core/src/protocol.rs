--- conflicted
+++ resolved
@@ -300,22 +300,17 @@
     /// Agent text output message
     AgentMessage(AgentMessageEvent),
 
-<<<<<<< HEAD
-    /// Reasoning summary from agent.
+    /// Agent text output delta message
+    AgentMessageDelta(AgentMessageDeltaEvent),
+
+    /// Reasoning event from agent.
     AgentReasoning(AgentReasoningEvent),
 
+    /// Agent reasoning delta event from agent.
+    AgentReasoningDelta(AgentReasoningDeltaEvent),
+  
     /// Raw chain-of-thought from agent.
     AgentReasoningContent(AgentReasoningContentEvent),
-=======
-    /// Agent text output delta message
-    AgentMessageDelta(AgentMessageDeltaEvent),
-
-    /// Reasoning event from agent.
-    AgentReasoning(AgentReasoningEvent),
-
-    /// Agent reasoning delta event from agent.
-    AgentReasoningDelta(AgentReasoningDeltaEvent),
->>>>>>> d8627069
 
     /// Ack the client's configure message.
     SessionConfigured(SessionConfiguredEvent),
@@ -418,23 +413,16 @@
 }
 
 #[derive(Debug, Clone, Deserialize, Serialize)]
-<<<<<<< HEAD
 pub struct AgentReasoningContentEvent {
     pub text: String,
 }
 
-#[derive(Debug, Clone, Deserialize, Serialize)]
-pub struct McpToolCallBeginEvent {
-    /// Identifier so this can be paired with the McpToolCallEnd event.
-    pub call_id: String,
-=======
 pub struct AgentReasoningDeltaEvent {
     pub delta: String,
 }
 
 #[derive(Debug, Clone, Deserialize, Serialize)]
 pub struct McpInvocation {
->>>>>>> d8627069
     /// Name of the MCP server as defined in the config.
     pub server: String,
     /// Name of the tool as given by the MCP server.
